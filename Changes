--- conflicted
+++ resolved
@@ -1,9 +1,5 @@
-<<<<<<< HEAD
-0.1_04    2012-03-22 16:27:59 Europe/London
-=======
-{{$NEXT}}
+0.1_04    2012-03-22 16:42:13 Europe/London
 - better deps
->>>>>>> d8bf2e74
 
 0.1_03    2012-03-21 17:29:55 Europe/London
 - make tests run on older Catalyst for real
