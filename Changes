--- conflicted
+++ resolved
@@ -1,8 +1,5 @@
-<<<<<<< HEAD
-=======
-{{$NEXT}}
+0.1_02    2012-03-21 12:06:41 Europe/London
 - make tests run on older Catalyst
 
->>>>>>> 0d545f66
 0.1_01    2012-03-14 12:20:43 Europe/London
 - Initial release
